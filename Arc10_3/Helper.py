--- conflicted
+++ resolved
@@ -1,477 +1,475 @@
-# ----------------------------------------------------------------------------------------
-# Helper.py
-# Version:  ArcGIS 10.3.1 / Python 2.7.8
-# Creation Date: 2017-08-08
-# Last Edit: 2019-10-02
-# Creator:  Kirsten R. Hazler
-
-# Summary:
-# A library of generally useful helper functions 
-
-# ----------------------------------------------------------------------------------------
-
-# Import modules
-import os, sys, traceback, numpy
-from datetime import datetime as datetime 
-
-try:
-   arcpy
-   print("Arcpy is already loaded")
-except:
-   print("Initiating arcpy, which takes longer than it should...")
-   import arcpy   
-
-from arcpy.sa import *
-arcpy.CheckOutExtension ('Spatial')  
-   
-# Set overwrite option so that existing data may be overwritten
-arcpy.env.overwriteOutput = True
-
-
-def getScratchMsg(scratchGDB):
-   '''Prints message informing user of where scratch output will be written'''
-   if scratchGDB != "in_memory":
-      msg = "Scratch outputs will be stored here: %s" % scratchGDB
-   else:
-      msg = "Scratch products are being stored in memory and will not persist. If processing fails inexplicably, or if you want to be able to inspect scratch products, try running this with a specified scratchGDB on disk."
-   
-   return msg
-   
-def printMsg(msg):
-   arcpy.AddMessage(msg)
-   print(msg)
-   
-def printWrng(msg):
-   arcpy.AddWarning(msg)
-   print('Warning: ' + msg)
-   
-def printErr(msg):
-   arcpy.AddError(msg)
-   print('Error: ' + msg)
-
-def garbagePickup(trashList):
-   '''Deletes Arc files in list, with error handling. Argument must be a list.'''
-   for t in trashList:
-      try:
-         arcpy.Delete_management(t)
-      except:
-         pass
-   return
-   
-def CleanFeatures(inFeats, outFeats):
-   '''Repairs geometry, then explodes multipart polygons to prepare features for geoprocessing.'''
-   
-   # Process: Repair Geometry
-   arcpy.RepairGeometry_management(inFeats, "DELETE_NULL")
-
-   # Have to add the while/try/except below b/c polygon explosion sometimes fails inexplicably.
-   # This gives it 10 tries to overcome the problem with repeated geometry repairs, then gives up.
-   counter = 1
-   while counter <= 10:
-      try:
-         # Process: Multipart To Singlepart
-         arcpy.MultipartToSinglepart_management(inFeats, outFeats)
-         
-         counter = 11
-         
-      except:
-         arcpy.AddMessage("Polygon explosion failed.")
-         # Process: Repair Geometry
-         arcpy.AddMessage("Trying to repair geometry (try # %s)" %str(counter))
-         arcpy.RepairGeometry_management(inFeats, "DELETE_NULL")
-         
-         counter +=1
-         
-         if counter == 11:
-            arcpy.AddMessage("Polygon explosion problem could not be resolved.  Copying features.")
-            arcpy.CopyFeatures_management (inFeats, outFeats)
-   
-   return outFeats
-
-def CleanClip(inFeats, clipFeats, outFeats, scratchGDB = "in_memory"):
-   '''Clips the Input Features with the Clip Features.  The resulting features are then subjected to geometry repair
-   and exploded (eliminating multipart polygons) '''
-   # # Determine where temporary data are written
-   # msg = getScratchMsg(scratchGDB)
-   # arcpy.AddMessage(msg)
-   
-   # Process: Clip
-   tmpClip = scratchGDB + os.sep + "tmpClip"
-   arcpy.Clip_analysis(inFeats, clipFeats, tmpClip)
-
-   # Process: Clean Features
-   CleanFeatures(tmpClip, outFeats)
-   
-   # Cleanup
-   if scratchGDB == "in_memory":
-      garbagePickup([tmpClip])
-   
-   return outFeats
-   
-def CleanErase(inFeats, eraseFeats, outFeats, scratchGDB = "in_memory"):
-   """Uses Eraser Features to erase portions of the Input Features, then repairs geometry and explodes any multipart polygons."""
-   # # Determine where temporary data are written
-   # msg = getScratchMsg(scratchGDB)
-   # arcpy.AddMessage(msg)
-   
-   # Process: Erase
-   tmpErased = scratchGDB + os.sep + "tmpErased"
-   arcpy.Erase_analysis(inFeats, eraseFeats, tmpErased, "")
-
-   # Process: Clean Features
-   CleanFeatures(tmpErased, outFeats)
-   
-   # Cleanup
-   if scratchGDB == "in_memory":
-      garbagePickup([tmpErased])
-   
-   return outFeats
-   
-def countFeatures(features):
-   """Gets count of features"""
-   count = int((arcpy.GetCount_management(features)).getOutput(0))
-   return count
-   
-def countSelectedFeatures(featureLyr):
-   '''Gets count of selected features in a feature layer'''
-   desc = arcpy.Describe(featureLyr)
-   count = len(desc.FIDSet)
-   return count
-
-def unique_values(table, field):
-   '''This function was obtained from:
-   https://arcpy.wordpress.com/2012/02/01/create-a-list-of-unique-field-values/'''
-   with arcpy.da.SearchCursor(table, [field]) as cursor:
-      return sorted({row[0] for row in cursor})
-   
-def TabToDict(inTab, fldKey, fldValue):
-   '''Converts two fields in a table to a dictionary'''
-   codeDict = {}
-   with arcpy.da.SearchCursor(inTab, [fldKey, fldValue]) as sc:
-      for row in sc:
-         key = sc[0]
-         val = sc[1]
-         codeDict[key] = val
-   return codeDict 
-   
-def GetElapsedTime (t1, t2):
-   """Gets the time elapsed between the start time (t1) and the finish time (t2)."""
-   delta = t2 - t1
-   (d, m, s) = (delta.days, delta.seconds/60, delta.seconds%60)
-   (h, m) = (m/60, m%60)
-   deltaString = '%s days, %s hours, %s minutes, %s seconds' % (str(d), str(h), str(m), str(s))
-   return deltaString
-
-def multiMeasure(meas, multi):
-   '''Given a measurement string such as "100 METERS" and a multiplier, multiplies the number by the specified multiplier, and returns a new measurement string along with its individual components'''
-   parseMeas = meas.split(" ") # parse number and units
-   num = float(parseMeas[0]) # convert string to number
-   units = parseMeas[1]
-   num = num * multi
-   newMeas = str(num) + " " + units
-   measTuple = (num, units, newMeas)
-   return measTuple
-   
-def createTmpWorkspace():
-   '''Creates a new temporary geodatabase with a timestamp tag, within the current scratchFolder'''
-   # Get time stamp
-   ts = datetime.now().strftime("%Y%m%d_%H%M%S") # timestamp
-   
-   # Create new file geodatabase
-   gdbPath = arcpy.env.scratchFolder
-   gdbName = 'tmp_%s.gdb' %ts
-   tmpWorkspace = gdbPath + os.sep + gdbName 
-   arcpy.CreateFileGDB_management(gdbPath, gdbName)
-   
-   return tmpWorkspace
-
-def tback():
-   '''Standard error handling routing to add to bottom of scripts'''
-   tb = sys.exc_info()[2]
-   tbinfo = traceback.format_tb(tb)[0]
-   pymsg = "PYTHON ERRORS:\nTraceback Info:\n" + tbinfo + "\nError Info:\n " + str(sys.exc_info()[1])
-   msgs = "ARCPY ERRORS:\n" + arcpy.GetMessages(2) + "\n"
-   msgList = [pymsg, msgs]
-
-   printErr(msgs)
-   printErr(pymsg)
-   printMsg(arcpy.GetMessages(1))
-   
-   return msgList
-   
-def clearSelection(fc):
-   typeFC= (arcpy.Describe(fc)).dataType
-   if typeFC == 'FeatureLayer':
-      arcpy.SelectLayerByAttribute_management (fc, "CLEAR_SELECTION")
-      
-def Coalesce(inFeats, dilDist, outFeats, scratchGDB = "in_memory"):
-   '''If a positive number is entered for the dilation distance, features are expanded outward by the specified distance, then shrunk back in by the same distance. This causes nearby features to coalesce. If a negative number is entered for the dilation distance, features are first shrunk, then expanded. This eliminates narrow portions of existing features, thereby simplifying them. It can also break narrow "bridges" between features that were formerly coalesced.'''
-   
-   # If it's a string, parse dilation distance and get the negative
-   if type(dilDist) == str:
-      origDist, units, meas = multiMeasure(dilDist, 1)
-      negDist, units, negMeas = multiMeasure(dilDist, -1)
-   else:
-      origDist = dilDist
-      meas = dilDist
-      negDist = -1*origDist
-      negMeas = negDist
-
-   # Parameter check
-   if origDist == 0:
-      arcpy.AddError("You need to enter a non-zero value for the dilation distance")
-      raise arcpy.ExecuteError   
-
-   # Set parameters. Dissolve parameter depends on dilation distance.
-   if origDist > 0:
-      dissolve1 = "ALL"
-      dissolve2 = "NONE"
-   else:
-      dissolve1 = "NONE"
-      dissolve2 = "ALL"
-
-   # Process: Buffer
-   Buff1 = scratchGDB + os.sep + "Buff1"
-   arcpy.Buffer_analysis(inFeats, Buff1, meas, "FULL", "ROUND", dissolve1, "", "GEODESIC")
-
-   # Process: Clean Features
-   Clean_Buff1 = scratchGDB + os.sep + "CleanBuff1"
-   CleanFeatures(Buff1, Clean_Buff1)
-
-   # Process:  Generalize Features
-   # This should prevent random processing failures on features with many vertices, and also speed processing in general
-   #arcpy.Generalize_edit(Clean_Buff1, "0.1 Meters")
-   
-   # Eliminate gaps
-   # Added step due to weird behavior on some buffers
-   Clean_Buff1_ng = scratchGDB + os.sep + "Clean_Buff1_ng"
-   arcpy.EliminatePolygonPart_management (Clean_Buff1, Clean_Buff1_ng, "AREA", "900 SQUAREMETERS", "", "CONTAINED_ONLY")
-
-   # Process: Buffer
-   Buff2 = scratchGDB + os.sep + "NegativeBuffer"
-   arcpy.Buffer_analysis(Clean_Buff1_ng, Buff2, negMeas, "FULL", "ROUND", dissolve2, "", "GEODESIC")
-
-   # Process: Clean Features to get final dilated features
-   CleanFeatures(Buff2, outFeats)
-      
-   # Cleanup
-   if scratchGDB == "in_memory":
-      garbagePickup([Buff1, Clean_Buff1, Buff2])
-      
-   return outFeats
-   
-def ShrinkWrap(inFeats, dilDist, outFeats, smthMulti = 8, scratchGDB = "in_memory"):
-   # Parse dilation distance, and increase it to get smoothing distance
-   smthMulti = float(smthMulti)
-   origDist, units, meas = multiMeasure(dilDist, 1)
-   smthDist, units, smthMeas = multiMeasure(dilDist, smthMulti)
-
-   # Parameter check
-   if origDist <= 0:
-      arcpy.AddError("You need to enter a positive, non-zero value for the dilation distance")
-      raise arcpy.ExecuteError   
-
-   #tmpWorkspace = arcpy.env.scratchGDB
-   #arcpy.AddMessage("Additional critical temporary products will be stored here: %s" % tmpWorkspace)
-   
-   # Set up empty trashList for later garbage collection
-   trashList = []
-
-   # Declare path/name of output data and workspace
-   drive, path = os.path.splitdrive(outFeats) 
-   path, filename = os.path.split(path)
-   myWorkspace = drive + path
-   Output_fname = filename
-
-   # Process:  Create Feature Class (to store output)
-   arcpy.CreateFeatureclass_management (myWorkspace, Output_fname, "POLYGON", "", "", "", inFeats) 
-
-   # Process:  Clean Features
-   #cleanFeats = tmpWorkspace + os.sep + "cleanFeats"
-   cleanFeats = scratchGDB + os.sep + "cleanFeats"
-   CleanFeatures(inFeats, cleanFeats)
-   trashList.append(cleanFeats)
-
-   # Process:  Dissolve Features
-   #dissFeats = tmpWorkspace + os.sep + "dissFeats"
-   # Writing to disk in hopes of stopping geoprocessing failure
-   #arcpy.AddMessage("This feature class is stored here: %s" % dissFeats)
-   dissFeats = scratchGDB + os.sep + "dissFeats"
-   arcpy.Dissolve_management (cleanFeats, dissFeats, "", "", "SINGLE_PART", "")
-   trashList.append(dissFeats)
-
-   # Process:  Generalize Features
-   # This should prevent random processing failures on features with many vertices, and also speed processing in general
-   arcpy.Generalize_edit(dissFeats, "0.1 Meters")
-
-   # Process:  Buffer Features
-   #arcpy.AddMessage("Buffering features...")
-   #buffFeats = tmpWorkspace + os.sep + "buffFeats"
-   buffFeats = scratchGDB + os.sep + "buffFeats"
-   arcpy.Buffer_analysis (dissFeats, buffFeats, meas, "", "", "ALL")
-   trashList.append(buffFeats)
-
-   # Process:  Explode Multiparts
-   #explFeats = tmpWorkspace + os.sep + "explFeats"
-   # Writing to disk in hopes of stopping geoprocessing failure
-   #arcpy.AddMessage("This feature class is stored here: %s" % explFeats)
-   explFeats = scratchGDB + os.sep + "explFeats"
-   arcpy.MultipartToSinglepart_management (buffFeats, explFeats)
-   trashList.append(explFeats)
-
-   # Process:  Get Count
-   numWraps = (arcpy.GetCount_management(explFeats)).getOutput(0)
-   arcpy.AddMessage('Shrinkwrapping: There are %s features after consolidation' %numWraps)
-
-   # Loop through the exploded buffer features
-   counter = 1
-   with arcpy.da.SearchCursor(explFeats, ["SHAPE@"]) as myFeats:
-      for Feat in myFeats:
-         arcpy.AddMessage('Working on shrink feature %s' % str(counter))
-         featSHP = Feat[0]
-         tmpFeat = scratchGDB + os.sep + "tmpFeat"
-         arcpy.CopyFeatures_management (featSHP, tmpFeat)
-         trashList.append(tmpFeat)
-         
-         # Process:  Repair Geometry
-         arcpy.RepairGeometry_management (tmpFeat, "DELETE_NULL")
-         
-         # Process:  Make Feature Layer
-         arcpy.MakeFeatureLayer_management (dissFeats, "dissFeatsLyr", "", "", "")
-         trashList.append("dissFeatsLyr")
-
-         # Process: Select Layer by Location (Get dissolved features within each exploded buffer feature)
-         arcpy.SelectLayerByLocation_management ("dissFeatsLyr", "INTERSECT", tmpFeat, "", "NEW_SELECTION")
-         
-         # Process:  Coalesce features (expand)
-         coalFeats = scratchGDB + os.sep + 'coalFeats'
-         Coalesce("dissFeatsLyr", smthMeas, coalFeats, scratchGDB)
-         # Increasing the dilation distance improves smoothing and reduces the "dumbbell" effect. However, it can also cause some wonkiness which needs to be corrected in the next steps.
-         trashList.append(coalFeats)
-         
-         # Merge coalesced feature with original features, and coalesce again.
-         mergeFeats = scratchGDB + os.sep + 'mergeFeats'
-         arcpy.Merge_management([coalFeats, "dissFeatsLyr"], mergeFeats, "")
-         Coalesce(mergeFeats, "5 METERS", coalFeats, scratchGDB)
-         
-         # Eliminate gaps
-         noGapFeats = scratchGDB + os.sep + "noGapFeats"
-         arcpy. EliminatePolygonPart_management (coalFeats, noGapFeats, "PERCENT", "", 99, "CONTAINED_ONLY")
-         
-         # Process:  Append the final geometry to the ShrinkWrap feature class
-         arcpy.AddMessage("Appending feature...")
-         arcpy.Append_management(noGapFeats, outFeats, "NO_TEST", "", "")
-         
-         counter +=1
-         del Feat
-
-   # Cleanup
-   if scratchGDB == "in_memory":
-      garbagePickup(trashList)
-      
-   return outFeats
-   
-def ProjectToMatch(in_Feats, in_Template, out_Feats):
-   '''Check if input features and template data have same spatial reference.
-   If so, make a copy. If not, reproject features to match template.
-   Parameters:
-   in_Feats = input features to be reprojected or copied
-   in_Template = dataset used to determine desired spatial reference
-   out_Feats = output features resulting from copy or reprojection
-   '''
-   
-   srFeats = arcpy.Describe(in_Feats).spatialReference
-   srTemplate = arcpy.Describe(in_Template).spatialReference
-   
-   if srFeats.Name == srTemplate.Name:
-      printMsg('Coordinate systems for features and template data are the same. Copying...')
-      arcpy.CopyFeatures_management (in_Feats, out_Feats)
-   else:
-      printMsg('Reprojecting features to match template...')
-      # Check if geographic transformation is needed, and handle accordingly.
-      if srFeats.GCS.Name == srTemplate.GCS.Name:
-         geoTrans = ""
-         printMsg('No geographic transformation needed...')
-      else:
-         transList = arcpy.ListTransformations(srFeats,srTemplate)
-         geoTrans = transList[0]
-      arcpy.Project_management (in_Feats, out_Feats, srTemplate, geoTrans)
-   return out_Feats
-   
-def ProjectRasterToMatch(in_Raster, in_Template, out_Raster, resample_Type = "NEAREST"):
-   '''Check if input raster and template raster have same spatial reference.
-   If so, make a copy. If not, reproject raster to match template.
-   NOTE: If the coordinate system name is the same but the coordinate system actually differs, this will not help you. It assumes that if the name is the same, the coordinate system is the same.
-   Parameters:
-   - in_Raster = input raster to be reprojected or copied
-   - in_Template = dataset used to determine desired spatial reference, as well as snap alignment
-   - out_raster = output raster resulting from copy or reprojection
-   - resample_Type = the type of resampling to use when reprojecting
-		- NEAREST
-		- BILINEAR
-		- CUBIC
-		- MAJORITY
-   '''
-   
-   srRast = arcpy.Describe(in_Rast).spatialReference
-   srTemplate = arcpy.Describe(in_Template).spatialReference
-   arcpy.env.snapRaster = in_Template
-   
-   if srRast.Name == srTemplate.Name:
-      printMsg('Coordinate systems for input and template data are the same. Copying...')
-      arcpy.CopyRaster_management (in_Raster, out_Raster)
-   else:
-      printMsg('Reprojecting raster to match template...')
-      # Check if geographic transformation is needed, and handle accordingly.
-      if srRast.GCS.Name == srTemplate.GCS.Name:
-         geoTrans = ""
-         printMsg('No geographic transformation needed...')
-      else:
-         transList = arcpy.ListTransformations(srRast,srTemplate)
-         geoTrans = transList[0]
-      ProjectRaster_management (in_Raster, out_Raster, in_Template, resample_Type, "", geoTrans)
-   return out_Raster
-<<<<<<< HEAD
-
-
-def make_gdb(path):
-   """ Creates a geodatabase if it doesn't exist"""
-   path = path.replace("\\", "/")
-   if '.gdb' not in path:
-      print("Bad geodatabase path name.")
-      return False
-   folder = path[0:path.rindex("/")]
-   name = path[(path.rindex("/") + 1):len(path)]
-   if not os.path.exists(path):
-      try:
-         arcpy.CreateFileGDB_management(folder, name)
-      except:
-         return False
-      else:
-         print("Geodatabase '" + path + "' created.")
-         return True
-   else:
-      return True
-
-
-def make_gdb_name(string):
-   """Makes strings GDB-compliant"""
-   nm = re.sub('[^A-Za-z0-9]+', '_', string)
-   return nm
-=======
-   
-def MapCode2FileName(mapCode):
-	'''Because map codes for the USGS 1x1-degree cell reference don't match the file names with which they correspond spatially (WHY????), this function creates the string for the correct basename of the file.
-	
-	Sample map code: 38082-A1
-	Corresponding file basename: n39w083
-	'''
-	lat = int(mapCode[:2])
-	lat += 1
-	lat = str(lat).zfill(2)
-	lon = int(mapCode[2:5])
-	lon += 1
-	lon = str(lon).zfill(3)
-	basename = "n%sw%s" %(lat, lon)
-	return basename
->>>>>>> bec4d0d9
+# ----------------------------------------------------------------------------------------
+# Helper.py
+# Version:  ArcGIS 10.3.1 / Python 2.7.8
+# Creation Date: 2017-08-08
+# Last Edit: 2019-10-02
+# Creator:  Kirsten R. Hazler
+
+# Summary:
+# A library of generally useful helper functions 
+
+# ----------------------------------------------------------------------------------------
+
+# Import modules
+import os, sys, traceback, numpy
+from datetime import datetime as datetime 
+
+try:
+   arcpy
+   print("Arcpy is already loaded")
+except:
+   print("Initiating arcpy, which takes longer than it should...")
+   import arcpy   
+
+from arcpy.sa import *
+arcpy.CheckOutExtension ('Spatial')  
+   
+# Set overwrite option so that existing data may be overwritten
+arcpy.env.overwriteOutput = True
+
+
+def getScratchMsg(scratchGDB):
+   '''Prints message informing user of where scratch output will be written'''
+   if scratchGDB != "in_memory":
+      msg = "Scratch outputs will be stored here: %s" % scratchGDB
+   else:
+      msg = "Scratch products are being stored in memory and will not persist. If processing fails inexplicably, or if you want to be able to inspect scratch products, try running this with a specified scratchGDB on disk."
+   
+   return msg
+   
+def printMsg(msg):
+   arcpy.AddMessage(msg)
+   print(msg)
+   
+def printWrng(msg):
+   arcpy.AddWarning(msg)
+   print('Warning: ' + msg)
+   
+def printErr(msg):
+   arcpy.AddError(msg)
+   print('Error: ' + msg)
+
+def garbagePickup(trashList):
+   '''Deletes Arc files in list, with error handling. Argument must be a list.'''
+   for t in trashList:
+      try:
+         arcpy.Delete_management(t)
+      except:
+         pass
+   return
+   
+def CleanFeatures(inFeats, outFeats):
+   '''Repairs geometry, then explodes multipart polygons to prepare features for geoprocessing.'''
+   
+   # Process: Repair Geometry
+   arcpy.RepairGeometry_management(inFeats, "DELETE_NULL")
+
+   # Have to add the while/try/except below b/c polygon explosion sometimes fails inexplicably.
+   # This gives it 10 tries to overcome the problem with repeated geometry repairs, then gives up.
+   counter = 1
+   while counter <= 10:
+      try:
+         # Process: Multipart To Singlepart
+         arcpy.MultipartToSinglepart_management(inFeats, outFeats)
+         
+         counter = 11
+         
+      except:
+         arcpy.AddMessage("Polygon explosion failed.")
+         # Process: Repair Geometry
+         arcpy.AddMessage("Trying to repair geometry (try # %s)" %str(counter))
+         arcpy.RepairGeometry_management(inFeats, "DELETE_NULL")
+         
+         counter +=1
+         
+         if counter == 11:
+            arcpy.AddMessage("Polygon explosion problem could not be resolved.  Copying features.")
+            arcpy.CopyFeatures_management (inFeats, outFeats)
+   
+   return outFeats
+
+def CleanClip(inFeats, clipFeats, outFeats, scratchGDB = "in_memory"):
+   '''Clips the Input Features with the Clip Features.  The resulting features are then subjected to geometry repair
+   and exploded (eliminating multipart polygons) '''
+   # # Determine where temporary data are written
+   # msg = getScratchMsg(scratchGDB)
+   # arcpy.AddMessage(msg)
+   
+   # Process: Clip
+   tmpClip = scratchGDB + os.sep + "tmpClip"
+   arcpy.Clip_analysis(inFeats, clipFeats, tmpClip)
+
+   # Process: Clean Features
+   CleanFeatures(tmpClip, outFeats)
+   
+   # Cleanup
+   if scratchGDB == "in_memory":
+      garbagePickup([tmpClip])
+   
+   return outFeats
+   
+def CleanErase(inFeats, eraseFeats, outFeats, scratchGDB = "in_memory"):
+   """Uses Eraser Features to erase portions of the Input Features, then repairs geometry and explodes any multipart polygons."""
+   # # Determine where temporary data are written
+   # msg = getScratchMsg(scratchGDB)
+   # arcpy.AddMessage(msg)
+   
+   # Process: Erase
+   tmpErased = scratchGDB + os.sep + "tmpErased"
+   arcpy.Erase_analysis(inFeats, eraseFeats, tmpErased, "")
+
+   # Process: Clean Features
+   CleanFeatures(tmpErased, outFeats)
+   
+   # Cleanup
+   if scratchGDB == "in_memory":
+      garbagePickup([tmpErased])
+   
+   return outFeats
+   
+def countFeatures(features):
+   """Gets count of features"""
+   count = int((arcpy.GetCount_management(features)).getOutput(0))
+   return count
+   
+def countSelectedFeatures(featureLyr):
+   '''Gets count of selected features in a feature layer'''
+   desc = arcpy.Describe(featureLyr)
+   count = len(desc.FIDSet)
+   return count
+
+def unique_values(table, field):
+   '''This function was obtained from:
+   https://arcpy.wordpress.com/2012/02/01/create-a-list-of-unique-field-values/'''
+   with arcpy.da.SearchCursor(table, [field]) as cursor:
+      return sorted({row[0] for row in cursor})
+   
+def TabToDict(inTab, fldKey, fldValue):
+   '''Converts two fields in a table to a dictionary'''
+   codeDict = {}
+   with arcpy.da.SearchCursor(inTab, [fldKey, fldValue]) as sc:
+      for row in sc:
+         key = sc[0]
+         val = sc[1]
+         codeDict[key] = val
+   return codeDict 
+   
+def GetElapsedTime (t1, t2):
+   """Gets the time elapsed between the start time (t1) and the finish time (t2)."""
+   delta = t2 - t1
+   (d, m, s) = (delta.days, delta.seconds/60, delta.seconds%60)
+   (h, m) = (m/60, m%60)
+   deltaString = '%s days, %s hours, %s minutes, %s seconds' % (str(d), str(h), str(m), str(s))
+   return deltaString
+
+def multiMeasure(meas, multi):
+   '''Given a measurement string such as "100 METERS" and a multiplier, multiplies the number by the specified multiplier, and returns a new measurement string along with its individual components'''
+   parseMeas = meas.split(" ") # parse number and units
+   num = float(parseMeas[0]) # convert string to number
+   units = parseMeas[1]
+   num = num * multi
+   newMeas = str(num) + " " + units
+   measTuple = (num, units, newMeas)
+   return measTuple
+   
+def createTmpWorkspace():
+   '''Creates a new temporary geodatabase with a timestamp tag, within the current scratchFolder'''
+   # Get time stamp
+   ts = datetime.now().strftime("%Y%m%d_%H%M%S") # timestamp
+   
+   # Create new file geodatabase
+   gdbPath = arcpy.env.scratchFolder
+   gdbName = 'tmp_%s.gdb' %ts
+   tmpWorkspace = gdbPath + os.sep + gdbName 
+   arcpy.CreateFileGDB_management(gdbPath, gdbName)
+   
+   return tmpWorkspace
+
+def tback():
+   '''Standard error handling routing to add to bottom of scripts'''
+   tb = sys.exc_info()[2]
+   tbinfo = traceback.format_tb(tb)[0]
+   pymsg = "PYTHON ERRORS:\nTraceback Info:\n" + tbinfo + "\nError Info:\n " + str(sys.exc_info()[1])
+   msgs = "ARCPY ERRORS:\n" + arcpy.GetMessages(2) + "\n"
+   msgList = [pymsg, msgs]
+
+   printErr(msgs)
+   printErr(pymsg)
+   printMsg(arcpy.GetMessages(1))
+   
+   return msgList
+   
+def clearSelection(fc):
+   typeFC= (arcpy.Describe(fc)).dataType
+   if typeFC == 'FeatureLayer':
+      arcpy.SelectLayerByAttribute_management (fc, "CLEAR_SELECTION")
+      
+def Coalesce(inFeats, dilDist, outFeats, scratchGDB = "in_memory"):
+   '''If a positive number is entered for the dilation distance, features are expanded outward by the specified distance, then shrunk back in by the same distance. This causes nearby features to coalesce. If a negative number is entered for the dilation distance, features are first shrunk, then expanded. This eliminates narrow portions of existing features, thereby simplifying them. It can also break narrow "bridges" between features that were formerly coalesced.'''
+   
+   # If it's a string, parse dilation distance and get the negative
+   if type(dilDist) == str:
+      origDist, units, meas = multiMeasure(dilDist, 1)
+      negDist, units, negMeas = multiMeasure(dilDist, -1)
+   else:
+      origDist = dilDist
+      meas = dilDist
+      negDist = -1*origDist
+      negMeas = negDist
+
+   # Parameter check
+   if origDist == 0:
+      arcpy.AddError("You need to enter a non-zero value for the dilation distance")
+      raise arcpy.ExecuteError   
+
+   # Set parameters. Dissolve parameter depends on dilation distance.
+   if origDist > 0:
+      dissolve1 = "ALL"
+      dissolve2 = "NONE"
+   else:
+      dissolve1 = "NONE"
+      dissolve2 = "ALL"
+
+   # Process: Buffer
+   Buff1 = scratchGDB + os.sep + "Buff1"
+   arcpy.Buffer_analysis(inFeats, Buff1, meas, "FULL", "ROUND", dissolve1, "", "GEODESIC")
+
+   # Process: Clean Features
+   Clean_Buff1 = scratchGDB + os.sep + "CleanBuff1"
+   CleanFeatures(Buff1, Clean_Buff1)
+
+   # Process:  Generalize Features
+   # This should prevent random processing failures on features with many vertices, and also speed processing in general
+   #arcpy.Generalize_edit(Clean_Buff1, "0.1 Meters")
+   
+   # Eliminate gaps
+   # Added step due to weird behavior on some buffers
+   Clean_Buff1_ng = scratchGDB + os.sep + "Clean_Buff1_ng"
+   arcpy.EliminatePolygonPart_management (Clean_Buff1, Clean_Buff1_ng, "AREA", "900 SQUAREMETERS", "", "CONTAINED_ONLY")
+
+   # Process: Buffer
+   Buff2 = scratchGDB + os.sep + "NegativeBuffer"
+   arcpy.Buffer_analysis(Clean_Buff1_ng, Buff2, negMeas, "FULL", "ROUND", dissolve2, "", "GEODESIC")
+
+   # Process: Clean Features to get final dilated features
+   CleanFeatures(Buff2, outFeats)
+      
+   # Cleanup
+   if scratchGDB == "in_memory":
+      garbagePickup([Buff1, Clean_Buff1, Buff2])
+      
+   return outFeats
+   
+def ShrinkWrap(inFeats, dilDist, outFeats, smthMulti = 8, scratchGDB = "in_memory"):
+   # Parse dilation distance, and increase it to get smoothing distance
+   smthMulti = float(smthMulti)
+   origDist, units, meas = multiMeasure(dilDist, 1)
+   smthDist, units, smthMeas = multiMeasure(dilDist, smthMulti)
+
+   # Parameter check
+   if origDist <= 0:
+      arcpy.AddError("You need to enter a positive, non-zero value for the dilation distance")
+      raise arcpy.ExecuteError   
+
+   #tmpWorkspace = arcpy.env.scratchGDB
+   #arcpy.AddMessage("Additional critical temporary products will be stored here: %s" % tmpWorkspace)
+   
+   # Set up empty trashList for later garbage collection
+   trashList = []
+
+   # Declare path/name of output data and workspace
+   drive, path = os.path.splitdrive(outFeats) 
+   path, filename = os.path.split(path)
+   myWorkspace = drive + path
+   Output_fname = filename
+
+   # Process:  Create Feature Class (to store output)
+   arcpy.CreateFeatureclass_management (myWorkspace, Output_fname, "POLYGON", "", "", "", inFeats) 
+
+   # Process:  Clean Features
+   #cleanFeats = tmpWorkspace + os.sep + "cleanFeats"
+   cleanFeats = scratchGDB + os.sep + "cleanFeats"
+   CleanFeatures(inFeats, cleanFeats)
+   trashList.append(cleanFeats)
+
+   # Process:  Dissolve Features
+   #dissFeats = tmpWorkspace + os.sep + "dissFeats"
+   # Writing to disk in hopes of stopping geoprocessing failure
+   #arcpy.AddMessage("This feature class is stored here: %s" % dissFeats)
+   dissFeats = scratchGDB + os.sep + "dissFeats"
+   arcpy.Dissolve_management (cleanFeats, dissFeats, "", "", "SINGLE_PART", "")
+   trashList.append(dissFeats)
+
+   # Process:  Generalize Features
+   # This should prevent random processing failures on features with many vertices, and also speed processing in general
+   arcpy.Generalize_edit(dissFeats, "0.1 Meters")
+
+   # Process:  Buffer Features
+   #arcpy.AddMessage("Buffering features...")
+   #buffFeats = tmpWorkspace + os.sep + "buffFeats"
+   buffFeats = scratchGDB + os.sep + "buffFeats"
+   arcpy.Buffer_analysis (dissFeats, buffFeats, meas, "", "", "ALL")
+   trashList.append(buffFeats)
+
+   # Process:  Explode Multiparts
+   #explFeats = tmpWorkspace + os.sep + "explFeats"
+   # Writing to disk in hopes of stopping geoprocessing failure
+   #arcpy.AddMessage("This feature class is stored here: %s" % explFeats)
+   explFeats = scratchGDB + os.sep + "explFeats"
+   arcpy.MultipartToSinglepart_management (buffFeats, explFeats)
+   trashList.append(explFeats)
+
+   # Process:  Get Count
+   numWraps = (arcpy.GetCount_management(explFeats)).getOutput(0)
+   arcpy.AddMessage('Shrinkwrapping: There are %s features after consolidation' %numWraps)
+
+   # Loop through the exploded buffer features
+   counter = 1
+   with arcpy.da.SearchCursor(explFeats, ["SHAPE@"]) as myFeats:
+      for Feat in myFeats:
+         arcpy.AddMessage('Working on shrink feature %s' % str(counter))
+         featSHP = Feat[0]
+         tmpFeat = scratchGDB + os.sep + "tmpFeat"
+         arcpy.CopyFeatures_management (featSHP, tmpFeat)
+         trashList.append(tmpFeat)
+         
+         # Process:  Repair Geometry
+         arcpy.RepairGeometry_management (tmpFeat, "DELETE_NULL")
+         
+         # Process:  Make Feature Layer
+         arcpy.MakeFeatureLayer_management (dissFeats, "dissFeatsLyr", "", "", "")
+         trashList.append("dissFeatsLyr")
+
+         # Process: Select Layer by Location (Get dissolved features within each exploded buffer feature)
+         arcpy.SelectLayerByLocation_management ("dissFeatsLyr", "INTERSECT", tmpFeat, "", "NEW_SELECTION")
+         
+         # Process:  Coalesce features (expand)
+         coalFeats = scratchGDB + os.sep + 'coalFeats'
+         Coalesce("dissFeatsLyr", smthMeas, coalFeats, scratchGDB)
+         # Increasing the dilation distance improves smoothing and reduces the "dumbbell" effect. However, it can also cause some wonkiness which needs to be corrected in the next steps.
+         trashList.append(coalFeats)
+         
+         # Merge coalesced feature with original features, and coalesce again.
+         mergeFeats = scratchGDB + os.sep + 'mergeFeats'
+         arcpy.Merge_management([coalFeats, "dissFeatsLyr"], mergeFeats, "")
+         Coalesce(mergeFeats, "5 METERS", coalFeats, scratchGDB)
+         
+         # Eliminate gaps
+         noGapFeats = scratchGDB + os.sep + "noGapFeats"
+         arcpy. EliminatePolygonPart_management (coalFeats, noGapFeats, "PERCENT", "", 99, "CONTAINED_ONLY")
+         
+         # Process:  Append the final geometry to the ShrinkWrap feature class
+         arcpy.AddMessage("Appending feature...")
+         arcpy.Append_management(noGapFeats, outFeats, "NO_TEST", "", "")
+         
+         counter +=1
+         del Feat
+
+   # Cleanup
+   if scratchGDB == "in_memory":
+      garbagePickup(trashList)
+      
+   return outFeats
+   
+def ProjectToMatch(in_Feats, in_Template, out_Feats):
+   '''Check if input features and template data have same spatial reference.
+   If so, make a copy. If not, reproject features to match template.
+   Parameters:
+   in_Feats = input features to be reprojected or copied
+   in_Template = dataset used to determine desired spatial reference
+   out_Feats = output features resulting from copy or reprojection
+   '''
+   
+   srFeats = arcpy.Describe(in_Feats).spatialReference
+   srTemplate = arcpy.Describe(in_Template).spatialReference
+   
+   if srFeats.Name == srTemplate.Name:
+      printMsg('Coordinate systems for features and template data are the same. Copying...')
+      arcpy.CopyFeatures_management (in_Feats, out_Feats)
+   else:
+      printMsg('Reprojecting features to match template...')
+      # Check if geographic transformation is needed, and handle accordingly.
+      if srFeats.GCS.Name == srTemplate.GCS.Name:
+         geoTrans = ""
+         printMsg('No geographic transformation needed...')
+      else:
+         transList = arcpy.ListTransformations(srFeats,srTemplate)
+         geoTrans = transList[0]
+      arcpy.Project_management (in_Feats, out_Feats, srTemplate, geoTrans)
+   return out_Feats
+   
+def ProjectRasterToMatch(in_Raster, in_Template, out_Raster, resample_Type = "NEAREST"):
+   '''Check if input raster and template raster have same spatial reference.
+   If so, make a copy. If not, reproject raster to match template.
+   NOTE: If the coordinate system name is the same but the coordinate system actually differs, this will not help you. It assumes that if the name is the same, the coordinate system is the same.
+   Parameters:
+   - in_Raster = input raster to be reprojected or copied
+   - in_Template = dataset used to determine desired spatial reference, as well as snap alignment
+   - out_raster = output raster resulting from copy or reprojection
+   - resample_Type = the type of resampling to use when reprojecting
+      - NEAREST
+      - BILINEAR
+      - CUBIC
+      - MAJORITY
+   '''
+   
+   srRast = arcpy.Describe(in_Rast).spatialReference
+   srTemplate = arcpy.Describe(in_Template).spatialReference
+   arcpy.env.snapRaster = in_Template
+   
+   if srRast.Name == srTemplate.Name:
+      printMsg('Coordinate systems for input and template data are the same. Copying...')
+      arcpy.CopyRaster_management (in_Raster, out_Raster)
+   else:
+      printMsg('Reprojecting raster to match template...')
+      # Check if geographic transformation is needed, and handle accordingly.
+      if srRast.GCS.Name == srTemplate.GCS.Name:
+         geoTrans = ""
+         printMsg('No geographic transformation needed...')
+      else:
+         transList = arcpy.ListTransformations(srRast,srTemplate)
+         geoTrans = transList[0]
+      ProjectRaster_management (in_Raster, out_Raster, in_Template, resample_Type, "", geoTrans)
+   return out_Raster
+
+
+def make_gdb(path):
+   """ Creates a geodatabase if it doesn't exist"""
+   path = path.replace("\\", "/")
+   if '.gdb' not in path:
+      print("Bad geodatabase path name.")
+      return False
+   folder = path[0:path.rindex("/")]
+   name = path[(path.rindex("/") + 1):len(path)]
+   if not os.path.exists(path):
+      try:
+         arcpy.CreateFileGDB_management(folder, name)
+      except:
+         return False
+      else:
+         print("Geodatabase '" + path + "' created.")
+         return True
+   else:
+      return True
+
+
+def make_gdb_name(string):
+   """Makes strings GDB-compliant"""
+   nm = re.sub('[^A-Za-z0-9]+', '_', string)
+   return nm
+
+
+def MapCode2FileName(mapCode):
+   '''Because map codes for the USGS 1x1-degree cell reference don't match the file names with which they correspond spatially (WHY????), this function creates the string for the correct basename of the file.
+
+   Sample map code: 38082-A1
+   Corresponding file basename: n39w083
+   '''
+   lat = int(mapCode[:2])
+   lat += 1
+   lat = str(lat).zfill(2)
+   lon = int(mapCode[2:5])
+   lon += 1
+   lon = str(lon).zfill(3)
+   basename = "n%sw%s" %(lat, lon)
+   return basename